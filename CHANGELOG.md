## 1.4.0
<<<<<<< HEAD
**Breaking Change**
* Android: Opt-out of the `neverForLocation` permission flag for the `BLUETOOTH_SCAN` permission.

  If `neverForLocation` is desired,
  opt back into the old behavior by adding an explicit entry to your Android Manifest:
  ```
  <uses-permission android:name="android.permission.BLUETOOTH_SCAN"
    android:usesPermissionFlags="neverForLocation" />
  ```
=======
* Android: Scan BLE long range -devices #139 (thanks to jonik-dev)
* Android: Prevent deprecation warnings #107 (thanks to sqcsabbey)
* Allow native implementation to handle pairing request #109 (thanks to JRazek)
>>>>>>> 9a6808a6

## 1.3.1
* Reverted: Ios: fixed manufacturer data parsing #104 (thanks to sqcsabbey)

## 1.3.0
* Ios: fixed manufacturer data parsing #104 (thanks to sqcsabbey)
* Ios: Fixed an error when calling the connect method of a connected device #106 (thanks to figureai)
* Android: Scan Filter by Mac Address #57 (thanks to  Zyr00)
* Upgrading to linter 2.0.1, excluding generated ProtoBuf files from linting. (thanks to MrCsabaToth)

## 1.2.0
* connect timeout fixed (thanks to crazy-rodney, sophisticode, SkuggaEdward, MousyBusiness and cthurston)
* Add timestamp field to ScanResult class #59 (thanks to simon-iversen)
* Add FlutterBlue.name to get the human readable device name #93 (thanks to mvo5)
* Fix bug where if there were multiple subscribers to FlutterBlue.state and one cancelled it would accidentally cancel all subscribers (thank to MacMalainey and MrCsabaToth)

## 1.1.3
* Read RSSI from a connected BLE device #1 (thanks to sophisticode)
* Fixed a crash on Android OS 12 (added check for BLUETOOTH_CONNECT permission) (fixed by dspells)
* Added BluetoothDevice constructor from id (MAC address) (thanks to tanguypouriel)
* The previous version wasn't disconnecting properly and the device could be still connected under the hood as the cancel() was not called. (fixed by killalad)
* dependencies update (min micro version updating)

## 1.1.2
* Remove connect to BLE device after BLE device has disconnected #11 (fixed by sophisticode)
* fixed Dart Analysis warnings

## 1.1.1
* Copyright reverted to Paul DeMarco

## 1.1.0

* Possible crash fix caused by wrong raw data (fixed by narrit)
* Ios : try reconnect on unexpected disconnection (fixed by EB-Plum)
* Android: Add missing break in switch, which causes exceptions (fixed by russelltg)
* Android: Enforcing maxSdkVersion on the ACCESS_FINE_LOCATION permission will create issues for Android 12 devices that use location for purposes other than Bluetooth (such as using packages that actually need location). (fixed by rickcasson)

## 1.0.0

* First public release

## Versions made while fixing bugs in fork https://github.com/boskokg/flutter_blue:

## 0.12.0

Supporting Android 12 Bluetooth permissions. #940

## 0.12.0

Delay Bluetooth permission & turn-on-Bluetooth system popups on iOS #964

## 0.11.0

The timeout was throwing out of the Future's scope #941
Expose onValueChangedStream #882
Android: removed V1Embedding
Android: removed graddle.properties
Android: enable background usage
Android: cannot handle devices that do not set CCCD_ID (2902) includes BLUNO #185 #797
Android: add method for getting bonded devices #586
Ios: remove support only for x86_64 simulators
Ios: Don't initialize CBCentralManager until needed #599

## 0.10.0

mtuRequest returns the negotiated MTU
Android: functions to turn on/off bluetooth
Android: add null check if channel is already teared down
Android: code small refactoring (fixed AS warnings)
Android: add null check if channel is already teared down
Ios: widen protobuf version allowed

## 0.9.0

Android migrate to mavenCentral.
Android support build on Macs M1
Android protobuf-gradle-plugin:0.8.15 -> 0.8.17
Ios example upgrade to latest flutter 2.5
deprecated/removed widgets fixed in example<|MERGE_RESOLUTION|>--- conflicted
+++ resolved
@@ -1,6 +1,4 @@
 ## 1.4.0
-<<<<<<< HEAD
-**Breaking Change**
 * Android: Opt-out of the `neverForLocation` permission flag for the `BLUETOOTH_SCAN` permission.
 
   If `neverForLocation` is desired,
@@ -9,11 +7,9 @@
   <uses-permission android:name="android.permission.BLUETOOTH_SCAN"
     android:usesPermissionFlags="neverForLocation" />
   ```
-=======
 * Android: Scan BLE long range -devices #139 (thanks to jonik-dev)
 * Android: Prevent deprecation warnings #107 (thanks to sqcsabbey)
 * Allow native implementation to handle pairing request #109 (thanks to JRazek)
->>>>>>> 9a6808a6
 
 ## 1.3.1
 * Reverted: Ios: fixed manufacturer data parsing #104 (thanks to sqcsabbey)
